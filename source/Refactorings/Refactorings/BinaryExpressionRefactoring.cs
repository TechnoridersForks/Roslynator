--- conflicted
+++ resolved
@@ -100,16 +100,14 @@
                     });
             }
 
-<<<<<<< HEAD
             if (context.IsRefactoringEnabled(RefactoringIdentifiers.ReplaceAsWithCast))
                 ReplaceAsWithCastRefactoring.ComputeRefactoring(context, binaryExpression);
-=======
+
             if (context.IsRefactoringEnabled(RefactoringIdentifiers.ReplaceEqualsExpressionWithStringEquals)
                 && context.Span.IsContainedInSpanOrBetweenSpans(binaryExpression.OperatorToken))
             {
                 await ReplaceEqualsExpressionWithStringEqualsRefactoring.ComputeRefactoringAsync(context, binaryExpression).ConfigureAwait(false);
             }
->>>>>>> 5ee07273
         }
     }
 }