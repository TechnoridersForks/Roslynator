﻿<?xml version="1.0" encoding="utf-8"?>
<Project ToolsVersion="14.0" DefaultTargets="Build" xmlns="http://schemas.microsoft.com/developer/msbuild/2003">
  <Import Project="$(MSBuildExtensionsPath)\$(MSBuildToolsVersion)\Microsoft.Common.props" Condition="Exists('$(MSBuildExtensionsPath)\$(MSBuildToolsVersion)\Microsoft.Common.props')" />
  <PropertyGroup>
    <MinimumVisualStudioVersion>14.0</MinimumVisualStudioVersion>
    <Configuration Condition=" '$(Configuration)' == '' ">Debug</Configuration>
    <Platform Condition=" '$(Platform)' == '' ">AnyCPU</Platform>
    <ProjectGuid>{34A3E42E-2254-4EE7-A152-EEDB18E3D7E3}</ProjectGuid>
    <OutputType>Library</OutputType>
    <AppDesignerFolder>Properties</AppDesignerFolder>
    <RootNamespace>Roslynator</RootNamespace>
    <AssemblyName>Roslynator.Core</AssemblyName>
    <ProjectTypeGuids>{786C830F-07A1-408B-BD7F-6EE04809D6DB};{FAE04EC0-301F-11D3-BF4B-00C04F79EFBC}</ProjectTypeGuids>
    <TargetFrameworkProfile>
    </TargetFrameworkProfile>
    <TargetFrameworkVersion>v5.0</TargetFrameworkVersion>
  </PropertyGroup>
  <PropertyGroup Condition=" '$(Configuration)|$(Platform)' == 'Debug|AnyCPU' ">
    <DebugSymbols>true</DebugSymbols>
    <DebugType>full</DebugType>
    <Optimize>false</Optimize>
    <OutputPath>bin\Debug\</OutputPath>
    <DefineConstants>DEBUG;TRACE</DefineConstants>
    <ErrorReport>prompt</ErrorReport>
    <WarningLevel>4</WarningLevel>
    <CodeAnalysisRuleSet>..\global.ruleset</CodeAnalysisRuleSet>
  </PropertyGroup>
  <PropertyGroup Condition=" '$(Configuration)|$(Platform)' == 'Release|AnyCPU' ">
    <DebugType>pdbonly</DebugType>
    <Optimize>true</Optimize>
    <OutputPath>bin\Release\</OutputPath>
    <DefineConstants>TRACE</DefineConstants>
    <ErrorReport>prompt</ErrorReport>
    <WarningLevel>4</WarningLevel>
    <CodeAnalysisRuleSet>..\global.ruleset</CodeAnalysisRuleSet>
  </PropertyGroup>
  <PropertyGroup>
    <SignAssembly>true</SignAssembly>
  </PropertyGroup>
  <PropertyGroup>
    <AssemblyOriginatorKeyFile>Roslynator.Core.snk</AssemblyOriginatorKeyFile>
  </PropertyGroup>
  <ItemGroup>
    <Compile Include="CSharp\AccessibilityHelper.cs" />
    <Compile Include="CSharp\AccessibilityInfo.cs" />
    <Compile Include="CSharp\Analysis\BracesAnalysisResult.cs" />
    <Compile Include="CSharp\CodeFixes\AbstractCodeFixProvider.cs" />
    <Compile Include="CSharp\GenericDeclarationHelper.cs" />
    <Compile Include="CSharp\Helpers\DetermineParameterTypeHelper.cs" />
<<<<<<< HEAD
    <Compile Include="CSharp\Syntax\AsExpressionInfo.cs" />
=======
    <Compile Include="CSharp\Refactorings\RefactoringIdentifierSet.cs" />
    <Compile Include="CSharp\Refactorings\RefactoringSettings.cs" />
>>>>>>> b5c74c58
    <Compile Include="CSharp\Syntax\ConditionalExpressionInfo.cs" />
    <Compile Include="CSharp\Syntax\LocalDeclarationStatementInfo.cs" />
    <Compile Include="CSharp\Syntax\NullCheckExpressionInfo.cs" />
    <Compile Include="CSharp\Syntax\NullCheckKind.cs" />
    <Compile Include="CSharp\Syntax\SimpleIfElseInfo.cs" />
    <Compile Include="CSharp\Syntax\SyntaxInfo.cs" />
    <Compile Include="CSharp\Syntax\SyntaxInfoOptions.cs" />
    <Compile Include="DocumentReferenceInfo.cs" />
    <Compile Include="Diagnostics\Assert.cs" />
    <Compile Include="Extensions\ListExtensions.cs" />
    <Compile Include="Extensions\RefKindExtensions.cs" />
    <Compile Include="SyntaxComparer.cs" />
    <Compile Include="SyntaxFinder.cs" />
    <Compile Include="CSharp\TypeParameterInfo.cs" />
    <Compile Include="CSharp\InterpolatedStringContentConversion.cs" />
    <Compile Include="CSharp\OperatorPrecedence.cs" />
    <Compile Include="Extensions\AccessibilityExtensions.cs" />
    <Compile Include="CSharp\Helpers\ModifierHelpers\AbstractModifierHelper.cs" />
    <Compile Include="CSharp\Helpers\ModifierHelpers\AccessorDeclarationModifierHelper.cs" />
    <Compile Include="CSharp\Helpers\ModifierHelpers\ClassDeclarationModifierHelper.cs" />
    <Compile Include="CSharp\Helpers\ModifierHelpers\ConstructorDeclarationModifierHelper.cs" />
    <Compile Include="CSharp\Helpers\ModifierHelpers\ConversionOperatorDeclarationModifierHelper.cs" />
    <Compile Include="CSharp\Helpers\ModifierHelpers\DelegateDeclarationModifierHelper.cs" />
    <Compile Include="CSharp\Helpers\ModifierHelpers\DestructorDeclarationModifierHelper.cs" />
    <Compile Include="CSharp\Helpers\ModifierHelpers\EnumDeclarationModifierHelper.cs" />
    <Compile Include="CSharp\Helpers\ModifierHelpers\EventDeclarationModifierHelper.cs" />
    <Compile Include="CSharp\Helpers\ModifierHelpers\EventFieldDeclarationModifierHelper.cs" />
    <Compile Include="CSharp\Helpers\ModifierHelpers\FieldDeclarationModifierHelper.cs" />
    <Compile Include="CSharp\Helpers\ModifierHelpers\IndexerDeclarationModifierHelper.cs" />
    <Compile Include="CSharp\Helpers\ModifierHelpers\InterfaceDeclarationModifierHelper.cs" />
    <Compile Include="CSharp\Helpers\ModifierHelpers\LocalDeclarationStatementModifierHelper.cs" />
    <Compile Include="CSharp\Helpers\ModifierHelpers\LocalFunctionStatementModifierHelper.cs" />
    <Compile Include="CSharp\Helpers\ModifierHelpers\MethodDeclarationModifierHelper.cs" />
    <Compile Include="CSharp\Helpers\ModifierHelpers\OperatorDeclarationModifierHelper.cs" />
    <Compile Include="CSharp\Helpers\ModifierHelpers\ParameterModifierHelper.cs" />
    <Compile Include="CSharp\Helpers\ModifierHelpers\PropertyDeclarationModifierHelper.cs" />
    <Compile Include="CSharp\Helpers\ModifierHelpers\StructDeclarationModifierHelper.cs" />
    <Compile Include="CSharp\BinaryExpressionChain.cs" />
    <Compile Include="CSharp\StringExpressionKind.cs" />
    <Compile Include="CSharp\StringLiteralParser.cs" />
    <Compile Include="CSharp\StringLiteralParser.StringLiteralParseResult.cs" />
    <Compile Include="CSharp\XmlElementInfo.cs" />
    <Compile Include="CSharp\XmlElementKind.cs" />
    <Compile Include="CSharp\Helpers\ModifierHelpers\ModifierHelper.cs" />
    <Compile Include="CSharp\IMemberDeclarationComparer.cs" />
    <Compile Include="CSharp\IModifierComparer.cs" />
    <Compile Include="CSharp\CSharpUtility.cs" />
    <Compile Include="CSharp\Analysis\TypeAnalysisFlagsExtensions.cs" />
    <Compile Include="CSharp\Analysis\CSharpAnalysis.cs" />
    <Compile Include="CSharp\CompilerDiagnosticIdentifiers.cs" />
    <Compile Include="CSharp\Documentation\AddBaseOrNewDocumentationCommentRewriter.cs" />
    <Compile Include="CSharp\Documentation\BaseDocumentationCommentData.cs" />
    <Compile Include="CSharp\Documentation\DocumentationCommentInserter.cs" />
    <Compile Include="CSharp\Documentation\BaseDocumentationCommentOrigin.cs" />
    <Compile Include="CSharp\Extensions\DocumentExtensions.cs" />
    <Compile Include="CSharp\SyntaxRewriters\WhitespaceOrEndOfLineTriviaRewriter.cs" />
<<<<<<< HEAD
    <Compile Include="CSharp\Refactorings\GenerateBaseConstructorsRefactoring.cs" />
=======
    <Compile Include="CSharp\Syntax\EqualsToNullExpression.cs" />
>>>>>>> b5c74c58
    <Compile Include="CSharp\StatementContainer.cs" />
    <Compile Include="CSharp\Syntax\SingleLocalDeclarationStatementInfo.cs" />
    <Compile Include="DirectiveRemoveOptions.cs" />
    <Compile Include="CSharp\CSharpFormatter.cs" />
    <Compile Include="CSharp\Documentation\DocumentationCommentGenerator.cs" />
    <Compile Include="CSharp\Documentation\DocumentationCommentGeneratorSettings.cs" />
    <Compile Include="CSharp\EmbeddedStatementHelper.cs" />
    <Compile Include="CSharp\Comparers\EnumMemberValueComparer.cs" />
    <Compile Include="CSharp\Comparers\EnumMemberDeclarationNameComparer.cs" />
    <Compile Include="CSharp\Comparers\EnumMemberDeclarationValueComparer.cs" />
    <Compile Include="CSharp\Extensions\CSharpExtensions.cs" />
    <Compile Include="CSharp\CSharpGeneratedCodeAnalyzer.cs" />
    <Compile Include="CSharp\Extensions\SymbolExtensions.cs" />
    <Compile Include="CSharp\SyntaxRewriters\BinaryExpressionToMultiLineRewriter.cs" />
    <Compile Include="CSharp\HexadecimalLiteralInfo.cs" />
    <Compile Include="CSharp\HexadecimalLiteralSuffixKind.cs" />
    <Compile Include="CSharp\Syntax\IfStatementInfo.cs" />
    <Compile Include="CSharp\IfStatementOrElseClause.cs" />
    <Compile Include="CSharp\Comparers\MemberDeclarationSortMode.cs" />
    <Compile Include="CSharp\Negator.cs" />
    <Compile Include="CSharp\Syntax\MemberInvocationStatementInfo.cs" />
    <Compile Include="CSharp\Syntax\SimpleAssignmentExpressionInfo.cs" />
    <Compile Include="CSharp\Syntax\SingleParameterLambdaExpressionInfo.cs" />
    <Compile Include="CSharp\Helpers\RemoveCommentHelper.cs" />
    <Compile Include="CSharp\BinaryExpressionSelection.cs" />
    <Compile Include="CSharp\MemberDeclarationSelection.cs" />
    <Compile Include="CSharp\Syntax\SimpleAssignmentStatementInfo.cs" />
    <Compile Include="CSharp\Syntax\SimpleIfStatementInfo.cs" />
    <Compile Include="CSharp\StringConcatenationExpression.cs" />
    <Compile Include="CommentRemoveOptions.cs" />
    <Compile Include="CSharp\CSharpFactory.cs" />
    <Compile Include="CSharp\Helpers\DetermineParameterHelper.cs" />
    <Compile Include="CSharp\Extensions\SyntaxExtensions.cs" />
    <Compile Include="CSharp\Documentation\AddNewDocumentationCommentRewriter.cs" />
    <Compile Include="DefaultNames.cs" />
    <Compile Include="CSharp\Syntax\MemberInvocationExpressionInfo.cs" />
    <Compile Include="ExtensionMethodInfo.cs" />
    <Compile Include="ExtensionMethodKind.cs" />
    <Compile Include="Extensions\CodeFixContextExtensions.cs" />
    <Compile Include="Extensions\SolutionExtensions.cs" />
    <Compile Include="Utilities\FlagsUtility.cs" />
    <Compile Include="Utilities\Deferred`1.cs" />
    <Compile Include="MethodInfo.cs" />
    <Compile Include="Utilities\SemanticUtilities.cs" />
    <Compile Include="Utilities\SymbolUtility.cs" />
    <Compile Include="Text\SyntaxNodeTextBuilder.cs" />
    <Compile Include="CSharp\SyntaxRewriters\CommentRemover.cs" />
    <Compile Include="CSharp\Analysis\TypeAnalysisFlags.cs" />
    <Compile Include="CSharp\RemoveHelper.cs" />
    <Compile Include="CSharp\Comparers\MemberDeclarationComparer.cs" />
    <Compile Include="AsyncMethodNameGenerator.cs" />
    <Compile Include="NumberSuffixNameGenerator.cs" />
    <Compile Include="UnderscoreSuffixNameGenerator.cs" />
    <Compile Include="Extensions\AnalysisContextExtensions.cs" />
    <Compile Include="Extensions\DocumentExtensions.cs" />
    <Compile Include="Extensions\FileLinePositionSpanExtensions.cs" />
    <Compile Include="Extensions\SymbolExtensions.cs" />
    <Compile Include="Extensions\SemanticModelExtensions.cs" />
    <Compile Include="Extensions\TextSpanExtensions.cs" />
    <Compile Include="Helpers\CreateNameFromTypeSymbolHelper.cs" />
    <Compile Include="MetadataNames.cs" />
    <Compile Include="CSharp\Modifiers.cs" />
    <Compile Include="NameGenerator.cs" />
    <Compile Include="Text\TextLineCollectionSelection.cs" />
    <Compile Include="CSharp\StatementContainerSelection.cs" />
    <Compile Include="SyntaxListSelection`1.cs" />
    <Compile Include="CSharp\Comparers\ModifierComparer.cs" />
    <Compile Include="Extensions\SyntaxExtensions.cs" />
    <Compile Include="Extensions\SyntaxTreeExtensions.cs" />
    <Compile Include="GeneratedCodeAnalyzer.cs" />
    <Compile Include="Properties\AssemblyInfo.cs" />
    <Compile Include="CSharp\SyntaxRewriters\TriviaRemover.cs" />
    <Compile Include="SymbolDisplay.cs" />
    <Compile Include="Utilities\StringUtility.cs" />
    <Compile Include="NameGenerators.cs" />
  </ItemGroup>
  <ItemGroup>
    <None Include="app.config" />
    <None Include="project.json" />
    <None Include="Roslynator.Core.snk" />
    <None Include="Roslynator.Core.nuspec" />
  </ItemGroup>
  <ItemGroup>
    <Folder Include="CSharp\Refactorings\" />
  </ItemGroup>
  <Import Project="$(MSBuildExtensionsPath32)\Microsoft\Portable\$(TargetFrameworkVersion)\Microsoft.Portable.CSharp.targets" />
  <Target Name="AfterBuild">
    <GetAssemblyIdentity AssemblyFiles="$(OutDir)\$(AssemblyName).dll">
      <Output TaskParameter="Assemblies" ItemName="AnalyzerAssemblyInfo" />
    </GetAssemblyIdentity>
  </Target>
  <!-- To modify your build process, add your task inside one of the targets below and uncomment it. 
       Other similar extension points exist, see Microsoft.Common.targets.
  <Target Name="BeforeBuild">
  </Target>
  <Target Name="AfterBuild">
  </Target>
  -->
</Project><|MERGE_RESOLUTION|>--- conflicted
+++ resolved
@@ -47,12 +47,9 @@
     <Compile Include="CSharp\CodeFixes\AbstractCodeFixProvider.cs" />
     <Compile Include="CSharp\GenericDeclarationHelper.cs" />
     <Compile Include="CSharp\Helpers\DetermineParameterTypeHelper.cs" />
-<<<<<<< HEAD
     <Compile Include="CSharp\Syntax\AsExpressionInfo.cs" />
-=======
     <Compile Include="CSharp\Refactorings\RefactoringIdentifierSet.cs" />
     <Compile Include="CSharp\Refactorings\RefactoringSettings.cs" />
->>>>>>> b5c74c58
     <Compile Include="CSharp\Syntax\ConditionalExpressionInfo.cs" />
     <Compile Include="CSharp\Syntax\LocalDeclarationStatementInfo.cs" />
     <Compile Include="CSharp\Syntax\NullCheckExpressionInfo.cs" />
@@ -109,11 +106,6 @@
     <Compile Include="CSharp\Documentation\BaseDocumentationCommentOrigin.cs" />
     <Compile Include="CSharp\Extensions\DocumentExtensions.cs" />
     <Compile Include="CSharp\SyntaxRewriters\WhitespaceOrEndOfLineTriviaRewriter.cs" />
-<<<<<<< HEAD
-    <Compile Include="CSharp\Refactorings\GenerateBaseConstructorsRefactoring.cs" />
-=======
-    <Compile Include="CSharp\Syntax\EqualsToNullExpression.cs" />
->>>>>>> b5c74c58
     <Compile Include="CSharp\StatementContainer.cs" />
     <Compile Include="CSharp\Syntax\SingleLocalDeclarationStatementInfo.cs" />
     <Compile Include="DirectiveRemoveOptions.cs" />
