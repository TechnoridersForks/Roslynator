﻿// Copyright (c) Josef Pihrt. All rights reserved. Licensed under the Apache License, Version 2.0. See License.txt in the project root for license information.

using System;
using System.Collections.Generic;
using System.Diagnostics;
using System.Linq;
using System.Threading;
using System.Threading.Tasks;
using Microsoft.CodeAnalysis;
using Microsoft.CodeAnalysis.CSharp;
using Microsoft.CodeAnalysis.CSharp.Syntax;
using Microsoft.CodeAnalysis.Diagnostics;
using Microsoft.CodeAnalysis.Text;
using Roslynator.CSharp.Syntax;
using static Microsoft.CodeAnalysis.CSharp.SyntaxFactory;

namespace Roslynator.CSharp.Refactorings
{
    internal static class UseCoalesceExpressionRefactoring
    {
        public static void AnalyzeIfStatement(SyntaxNodeAnalysisContext context)
        {
            var ifStatement = (IfStatementSyntax)context.Node;

            if (ifStatement.IsSimpleIf()
                && !ifStatement.ContainsDiagnostics)
            {
                SyntaxList<StatementSyntax> statements;
                if (ifStatement.TryGetContainingList(out statements)
                    && !IsPartOfLazyInitialization(ifStatement, statements))
                {
                    NullCheckExpressionInfo nullCheck = SyntaxInfo.NullCheckExpressionInfo(ifStatement.Condition, semanticModel: context.SemanticModel, cancellationToken: context.CancellationToken);
                    if (nullCheck.Success)
                    {
<<<<<<< HEAD
                        SimpleAssignmentStatementInfo assignment = SyntaxInfo.SimpleAssignmentStatementInfo(ifStatement.GetSingleStatementOrDefault());
                        if (assignment.Success
                            && assignment.Left.IsEquivalentTo(nullCheck.Expression, topLevel: false)
=======
                        SimpleAssignmentStatement assignment;
                        if (SimpleAssignmentStatement.TryCreate(ifStatement.GetSingleStatementOrDefault(), out assignment)
                            && SyntaxComparer.AreEquivalent(assignment.Left, equalsToNull.Left)
>>>>>>> 5c1a8ed7
                            && assignment.Right.IsSingleLine()
                            && !ifStatement.SpanContainsDirectives())
                        {
                            int index = statements.IndexOf(ifStatement);

                            if (index > 0)
                            {
                                StatementSyntax previousStatement = statements[index - 1];

                                if (!previousStatement.ContainsDiagnostics
                                    && CanRefactor(previousStatement, ifStatement, nullCheck.Expression, ifStatement.Parent))
                                {
                                    context.ReportDiagnostic(DiagnosticDescriptors.UseCoalesceExpression, previousStatement);
                                }
                            }

                            if (index < statements.Count - 1)
                            {
                                StatementSyntax nextStatement = statements[index + 1];

                                if (!nextStatement.ContainsDiagnostics)
                                {
<<<<<<< HEAD
                                    MemberInvocationStatementInfo memberInvocation = SyntaxInfo.MemberInvocationStatementInfo(nextStatement);
                                    if (memberInvocation.Success
                                        && nullCheck.Expression.IsEquivalentTo(memberInvocation.Expression, topLevel: false)
=======
                                    MemberInvocationStatement memberInvocation;
                                    if (MemberInvocationStatement.TryCreate(nextStatement, out memberInvocation)
                                        && SyntaxComparer.AreEquivalent(equalsToNull.Left, memberInvocation.Expression)
>>>>>>> 5c1a8ed7
                                        && !ifStatement.Parent.ContainsDirectives(TextSpan.FromBounds(ifStatement.SpanStart, nextStatement.Span.End)))
                                    {
                                        context.ReportDiagnostic(DiagnosticDescriptors.InlineLazyInitialization, ifStatement);
                                    }
                                }
                            }
                        }
                    }
                }
            }
        }

        private static bool IsPartOfLazyInitialization(IfStatementSyntax ifStatement, SyntaxList<StatementSyntax> statements)
        {
            return statements.Count == 2
                && statements.IndexOf(ifStatement) == 0
                && statements[1].IsKind(SyntaxKind.ReturnStatement);
        }

        private static bool CanRefactor(
            StatementSyntax statement,
            IfStatementSyntax ifStatement,
            ExpressionSyntax expression,
            SyntaxNode parent)
        {
            switch (statement.Kind())
            {
                case SyntaxKind.LocalDeclarationStatement:
                    return CanRefactor((LocalDeclarationStatementSyntax)statement, ifStatement, expression, parent);
                case SyntaxKind.ExpressionStatement:
                    return CanRefactor((ExpressionStatementSyntax)statement, ifStatement, expression, parent);
                default:
                    return false;
            }
        }

        private static bool CanRefactor(
            LocalDeclarationStatementSyntax localDeclarationStatement,
            IfStatementSyntax ifStatement,
            ExpressionSyntax expression,
            SyntaxNode parent)
        {
            VariableDeclaratorSyntax declarator = localDeclarationStatement.Declaration?.SingleVariableOrDefault();

            if (declarator != null)
            {
                ExpressionSyntax value = declarator.Initializer?.Value;

                return value != null
                    && expression.IsKind(SyntaxKind.IdentifierName)
                    && string.Equals(declarator.Identifier.ValueText, ((IdentifierNameSyntax)expression).Identifier.ValueText, StringComparison.Ordinal)
                    && !parent.ContainsDirectives(TextSpan.FromBounds(value.Span.End, ifStatement.Span.Start));
            }

            return false;
        }

        private static bool CanRefactor(
            ExpressionStatementSyntax expressionStatement,
            IfStatementSyntax ifStatement,
            ExpressionSyntax expression,
            SyntaxNode parent)
        {
            ExpressionSyntax expression2 = expressionStatement.Expression;

            if (expression2?.IsKind(SyntaxKind.SimpleAssignmentExpression) == true)
            {
                var assignment = (AssignmentExpressionSyntax)expression2;

                ExpressionSyntax left = assignment.Left;

                if (left?.IsMissing == false)
                {
                    ExpressionSyntax right = assignment.Right;

                    return right?.IsMissing == false
                        && SyntaxComparer.AreEquivalent(expression, left)
                        && !parent.ContainsDirectives(TextSpan.FromBounds(right.Span.End, ifStatement.Span.Start));
                }
            }

            return false;
        }

        public static Task<Document> InlineLazyInitializationAsync(
            Document document,
            IfStatementSyntax ifStatement,
            CancellationToken cancellationToken)
        {
            StatementContainer container = StatementContainer.Create(ifStatement);

            SyntaxList<StatementSyntax> statements = container.Statements;

            int index = statements.IndexOf(ifStatement);

            StatementSyntax expressionStatement = (ExpressionStatementSyntax)statements[index + 1];

            MemberInvocationStatementInfo invocation = SyntaxInfo.MemberInvocationStatementInfo((ExpressionStatementSyntax)expressionStatement);

            ExpressionSyntax expression = invocation.Expression;

            SimpleAssignmentStatementInfo assignment = SyntaxInfo.SimpleAssignmentStatementInfo((ExpressionStatementSyntax)ifStatement.GetSingleStatementOrDefault());

            BinaryExpressionSyntax coalesceExpression = CSharpFactory.CoalesceExpression(expression.WithoutTrivia(), ParenthesizedExpression(assignment.AssignmentExpression));

            ParenthesizedExpressionSyntax newExpression = ParenthesizedExpression(coalesceExpression)
                .WithTriviaFrom(expression);

            StatementSyntax newExpressionStatement = expressionStatement.ReplaceNode(expression, newExpression);

            IEnumerable<SyntaxTrivia> trivia = container.Node.DescendantTrivia(TextSpan.FromBounds(ifStatement.FullSpan.Start, expressionStatement.FullSpan.Start));

            if (trivia.Any(f => !f.IsWhitespaceOrEndOfLineTrivia()))
                newExpressionStatement = newExpressionStatement.PrependToLeadingTrivia(trivia);

            SyntaxList<StatementSyntax> newStatements = statements
                .Replace(expressionStatement, newExpressionStatement)
                .RemoveAt(index);

            return document.ReplaceNodeAsync(container.Node, container.NodeWithStatements(newStatements), cancellationToken);
        }

        public static async Task<Document> RefactorAsync(
            Document document,
            StatementSyntax statement,
            CancellationToken cancellationToken)
        {
            SemanticModel semanticModel = await document.GetSemanticModelAsync(cancellationToken).ConfigureAwait(false);

            StatementContainer container = StatementContainer.Create(statement);

            SyntaxList<StatementSyntax> statements = container.Statements;

            int index = statements.IndexOf(statement);

            switch (statement.Kind())
            {
                case SyntaxKind.IfStatement:
                    {
                        var ifStatement = (IfStatementSyntax)statement;

                        var expressionStatement = (ExpressionStatementSyntax)ifStatement.GetSingleStatementOrDefault();

                        var assignment = (AssignmentExpressionSyntax)expressionStatement.Expression;

                        ExpressionSyntax left = assignment.Left;
                        ExpressionSyntax right = assignment.Right;

                        BinaryExpressionSyntax coalesceExpression = RefactoringHelper.CreateCoalesceExpression(
                            semanticModel.GetTypeSymbol(left, cancellationToken),
                            left.WithoutLeadingTrivia().WithTrailingTrivia(Space),
                            right.WithLeadingTrivia(Space),
                            ifStatement.SpanStart,
                            semanticModel);

                        AssignmentExpressionSyntax newAssignment = assignment.WithRight(coalesceExpression.WithTriviaFrom(right));

                        ExpressionStatementSyntax newNode = expressionStatement.WithExpression(newAssignment);

                        IEnumerable<SyntaxTrivia> trivia = ifStatement.DescendantTrivia(TextSpan.FromBounds(ifStatement.SpanStart, expressionStatement.SpanStart));

                        if (trivia.All(f => f.IsWhitespaceOrEndOfLineTrivia()))
                        {
                            newNode = newNode.WithLeadingTrivia(ifStatement.GetLeadingTrivia());
                        }
                        else
                        {
                            newNode = newNode
                                .WithLeadingTrivia(ifStatement.GetLeadingTrivia().Concat(trivia))
                                .WithFormatterAnnotation();
                        }

                        return await document.ReplaceNodeAsync(ifStatement, newNode, cancellationToken).ConfigureAwait(false);
                    }
                case SyntaxKind.ExpressionStatement:
                    {
                        var expressionStatement = (ExpressionStatementSyntax)statement;

                        var assignment = (AssignmentExpressionSyntax)expressionStatement.Expression;

                        return await RefactorAsync(document, expressionStatement, (IfStatementSyntax)statements[index + 1], index, container, assignment.Right, semanticModel, cancellationToken).ConfigureAwait(false);
                    }
                case SyntaxKind.LocalDeclarationStatement:
                    {
                        var localDeclaration = (LocalDeclarationStatementSyntax)statement;

                        ExpressionSyntax value = localDeclaration
                            .Declaration
                            .Variables
                            .First()
                            .Initializer
                            .Value;

                        return await RefactorAsync(document, localDeclaration, (IfStatementSyntax)statements[index + 1], index, container, value, semanticModel, cancellationToken).ConfigureAwait(false);
                    }
                default:
                    {
                        Debug.Fail(statement.Kind().ToString());

                        return document;
                    }
            }
        }

        private static Task<Document> RefactorAsync(
            Document document,
            StatementSyntax statement,
            IfStatementSyntax ifStatement,
            int statementIndex,
            StatementContainer container,
            ExpressionSyntax expression,
            SemanticModel semanticModel,
            CancellationToken cancellationToken)
        {
            var expressionStatement = (ExpressionStatementSyntax)ifStatement.GetSingleStatementOrDefault();

            var assignment = (AssignmentExpressionSyntax)expressionStatement.Expression;

            BinaryExpressionSyntax newNode = RefactoringHelper.CreateCoalesceExpression(
                semanticModel.GetTypeSymbol(assignment.Left, cancellationToken),
                expression.WithoutTrailingTrivia(),
                assignment.Right.WithTrailingTrivia(expression.GetTrailingTrivia()),
                statement.SpanStart,
                semanticModel);

            StatementSyntax newStatement = statement.ReplaceNode(expression, newNode);

            IEnumerable<SyntaxTrivia> trivia = container.Node.DescendantTrivia(TextSpan.FromBounds(statement.Span.End, ifStatement.Span.End));

            if (!trivia.All(f => f.IsWhitespaceOrEndOfLineTrivia()))
            {
                newStatement = newStatement.WithTrailingTrivia(trivia);
                newStatement = newStatement.AppendToTrailingTrivia(ifStatement.GetTrailingTrivia());
            }
            else
            {
                newStatement = newStatement.WithTrailingTrivia(ifStatement.GetTrailingTrivia());
            }

            SyntaxList<StatementSyntax> newStatements = container.Statements
                .Remove(ifStatement)
                .ReplaceAt(statementIndex, newStatement);

            return document.ReplaceNodeAsync(container.Node, container.NodeWithStatements(newStatements), cancellationToken);
        }
    }
}<|MERGE_RESOLUTION|>--- conflicted
+++ resolved
@@ -32,15 +32,9 @@
                     NullCheckExpressionInfo nullCheck = SyntaxInfo.NullCheckExpressionInfo(ifStatement.Condition, semanticModel: context.SemanticModel, cancellationToken: context.CancellationToken);
                     if (nullCheck.Success)
                     {
-<<<<<<< HEAD
                         SimpleAssignmentStatementInfo assignment = SyntaxInfo.SimpleAssignmentStatementInfo(ifStatement.GetSingleStatementOrDefault());
                         if (assignment.Success
-                            && assignment.Left.IsEquivalentTo(nullCheck.Expression, topLevel: false)
-=======
-                        SimpleAssignmentStatement assignment;
-                        if (SimpleAssignmentStatement.TryCreate(ifStatement.GetSingleStatementOrDefault(), out assignment)
-                            && SyntaxComparer.AreEquivalent(assignment.Left, equalsToNull.Left)
->>>>>>> 5c1a8ed7
+                            && SyntaxComparer.AreEquivalent(assignment.Left, nullCheck.Expression)
                             && assignment.Right.IsSingleLine()
                             && !ifStatement.SpanContainsDirectives())
                         {
@@ -63,15 +57,9 @@
 
                                 if (!nextStatement.ContainsDiagnostics)
                                 {
-<<<<<<< HEAD
                                     MemberInvocationStatementInfo memberInvocation = SyntaxInfo.MemberInvocationStatementInfo(nextStatement);
                                     if (memberInvocation.Success
-                                        && nullCheck.Expression.IsEquivalentTo(memberInvocation.Expression, topLevel: false)
-=======
-                                    MemberInvocationStatement memberInvocation;
-                                    if (MemberInvocationStatement.TryCreate(nextStatement, out memberInvocation)
-                                        && SyntaxComparer.AreEquivalent(equalsToNull.Left, memberInvocation.Expression)
->>>>>>> 5c1a8ed7
+                                        && SyntaxComparer.AreEquivalent(nullCheck.Expression, memberInvocation.Expression)
                                         && !ifStatement.Parent.ContainsDirectives(TextSpan.FromBounds(ifStatement.SpanStart, nextStatement.Span.End)))
                                     {
                                         context.ReportDiagnostic(DiagnosticDescriptors.InlineLazyInitialization, ifStatement);
