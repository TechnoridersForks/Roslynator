--- conflicted
+++ resolved
@@ -95,25 +95,12 @@
                         SyntaxKind.ElementAccessExpression,
                         SyntaxKind.ConditionalAccessExpression,
                         SyntaxKind.InvocationExpression)
+                        && semanticModel.GetTypeSymbol(nullCheck.Expression, cancellationToken)?.IsReferenceTypeOrNullableType() == true
                     && !ContainsOutArgumentWithLocal(whenNotNull, semanticModel, cancellationToken))
                 {
-<<<<<<< HEAD
                     ExpressionSyntax expression = FindExpressionThatCanBeConditionallyAccessed(nullCheck.Expression, whenNotNull);
 
                     if (expression != null)
-=======
-                    ExpressionSyntax whenNotNull = (nullCheck.IsCheckingNotNull)
-                        ? conditionalExpression.WhenTrue
-                        : conditionalExpression.WhenFalse;
-
-                    if (whenNotNull.IsKind(
-                            SyntaxKind.SimpleMemberAccessExpression,
-                            SyntaxKind.ElementAccessExpression,
-                            SyntaxKind.ConditionalAccessExpression,
-                            SyntaxKind.InvocationExpression)
-                        && semanticModel.GetTypeSymbol(nullCheck.Expression, cancellationToken)?.IsReferenceTypeOrNullableType() == true
-                        && !ContainsOutArgumentWithLocal(whenNotNull, semanticModel, cancellationToken))
->>>>>>> b5c74c58
                     {
                         ExpressionSyntax whenNull = (nullCheck.IsCheckingNull)
                             ? conditionalExpressionInfo.WhenTrue
