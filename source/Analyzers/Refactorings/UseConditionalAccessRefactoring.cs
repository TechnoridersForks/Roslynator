﻿// Copyright (c) Josef Pihrt. All rights reserved. Licensed under the Apache License, Version 2.0. See License.txt in the project root for license information.

using System.Collections.Generic;
using System.Linq;
using System.Text;
using System.Threading;
using System.Threading.Tasks;
using Microsoft.CodeAnalysis;
using Microsoft.CodeAnalysis.CSharp;
using Microsoft.CodeAnalysis.CSharp.Syntax;
using Microsoft.CodeAnalysis.Diagnostics;
using Microsoft.CodeAnalysis.Text;
using Roslynator.CSharp;
using Roslynator.CSharp.Syntax;

namespace Roslynator.CSharp.Refactorings
{
    internal static class UseConditionalAccessRefactoring
    {
        public static void AnalyzeIfStatement(SyntaxNodeAnalysisContext context, INamedTypeSymbol expressionType)
        {
            var ifStatement = (IfStatementSyntax)context.Node;

            if (ifStatement.IsSimpleIf()
                && !ifStatement.ContainsDiagnostics)
            {
                NullCheckExpressionInfo nullCheck = SyntaxInfo.NullCheckExpressionInfo(ifStatement.Condition, allowedKinds: NullCheckKind.NotEqualsToNull);
                if (nullCheck.Success)
                {
<<<<<<< HEAD
                    MemberInvocationStatementInfo memberInvocation = SyntaxInfo.MemberInvocationStatementInfo(ifStatement.GetSingleStatementOrDefault());
                    if (memberInvocation.Success
                        && nullCheck.Expression.IsEquivalentTo(memberInvocation.Expression, topLevel: false)
=======
                    MemberInvocationStatement memberInvocation;
                    if (MemberInvocationStatement.TryCreate(ifStatement.GetSingleStatementOrDefault(), out memberInvocation)
                        && SyntaxComparer.AreEquivalent(notEqualsToNull.Left, memberInvocation.Expression)
>>>>>>> 5c1a8ed7
                        && !ifStatement.IsInExpressionTree(expressionType, context.SemanticModel, context.CancellationToken)
                        && !ifStatement.SpanContainsDirectives())
                    {
                        context.ReportDiagnostic(DiagnosticDescriptors.UseConditionalAccess, ifStatement);
                    }
                }
            }
        }

        public static void AnalyzeLogicalAndExpression(SyntaxNodeAnalysisContext context, INamedTypeSymbol expressionType)
        {
            var logicalAndExpression = (BinaryExpressionSyntax)context.Node;

            if (!logicalAndExpression.ContainsDiagnostics)
            {
                ExpressionSyntax expression = FindExpressionCheckedForNull(logicalAndExpression);

                if (expression != null
                    && context.SemanticModel
                        .GetTypeSymbol(expression, context.CancellationToken)?
                        .IsReferenceType == true)
                {
                    ExpressionSyntax right = logicalAndExpression.Right?.WalkDownParentheses();

                    if (right != null
                        && ValidateRightExpression(right, context.SemanticModel, context.CancellationToken)
                        && !RefactoringHelper.ContainsOutArgumentWithLocal(right, context.SemanticModel, context.CancellationToken))
                    {
                        ExpressionSyntax expression2 = FindExpressionThatCanBeConditionallyAccessed(expression, right);

                        if (expression2?.SpanContainsDirectives() == false
                            && !logicalAndExpression.IsInExpressionTree(expressionType, context.SemanticModel, context.CancellationToken))
                        {
                            context.ReportDiagnostic(DiagnosticDescriptors.UseConditionalAccess, logicalAndExpression);
                        }
                    }
                }
            }
        }

<<<<<<< HEAD
        public static void AnalyzeConditionalExpression(SyntaxNodeAnalysisContext context, INamedTypeSymbol expressionType)
        {
            if (context.Node.SpanContainsDirectives())
                return;

            ConditionalExpressionInfo conditionalExpressionInfo = SyntaxInfo.ConditionalExpressionInfo((ConditionalExpressionSyntax)context.Node);

            SemanticModel semanticModel = context.SemanticModel;
            CancellationToken cancellationToken = context.CancellationToken;

            NullCheckExpressionInfo nullCheck = SyntaxInfo.NullCheckExpressionInfo(conditionalExpressionInfo.Condition, semanticModel: semanticModel, cancellationToken: cancellationToken);
            if (nullCheck.Success)
            {
                ExpressionSyntax whenNotNull = (nullCheck.IsCheckingNotNull)
                    ? conditionalExpressionInfo.WhenTrue
                    : conditionalExpressionInfo.WhenFalse;

                if (whenNotNull.IsKind(
                        SyntaxKind.SimpleMemberAccessExpression,
                        SyntaxKind.ElementAccessExpression,
                        SyntaxKind.ConditionalAccessExpression,
                        SyntaxKind.InvocationExpression)
                        && semanticModel.GetTypeSymbol(nullCheck.Expression, cancellationToken)?.IsReferenceTypeOrNullableType() == true
                    && !ContainsOutArgumentWithLocal(whenNotNull, semanticModel, cancellationToken))
                {
                    ExpressionSyntax expression = FindExpressionThatCanBeConditionallyAccessed(nullCheck.Expression, whenNotNull);

                    if (expression != null)
                    {
                        ExpressionSyntax whenNull = (nullCheck.IsCheckingNull)
                            ? conditionalExpressionInfo.WhenTrue
                            : conditionalExpressionInfo.WhenFalse;

                        ITypeSymbol typeSymbol = semanticModel.GetTypeSymbol(whenNotNull, cancellationToken);

                        if (semanticModel.IsDefaultValue(typeSymbol, whenNull, cancellationToken)
                            && !conditionalExpressionInfo.ConditionalExpression.IsInExpressionTree(expressionType, semanticModel, cancellationToken))
                        {
                            context.ReportDiagnostic(
                                DiagnosticDescriptors.UseConditionalAccessInsteadOfConditionalExpression,
                                conditionalExpressionInfo.ConditionalExpression);
                        }
                    }
                }
            }
        }

=======
>>>>>>> 5c1a8ed7
        private static ExpressionSyntax FindExpressionCheckedForNull(BinaryExpressionSyntax logicalAndExpression)
        {
            ExpressionSyntax left = logicalAndExpression.Left?.WalkDownParentheses();

            if (left?.IsKind(SyntaxKind.NotEqualsExpression) == true)
            {
                var notEquals = (BinaryExpressionSyntax)left;

                if (notEquals.Right?.IsKind(SyntaxKind.NullLiteralExpression) == true)
                    return notEquals.Left;
            }

            return null;
        }

        internal static ExpressionSyntax FindExpressionThatCanBeConditionallyAccessed(ExpressionSyntax expressionToFind, ExpressionSyntax expression)
        {
            if (expression.IsKind(SyntaxKind.LogicalNotExpression))
                expression = ((PrefixUnaryExpressionSyntax)expression).Operand;

            SyntaxKind kind = expressionToFind.Kind();

            SyntaxToken firstToken = expression.GetFirstToken();

            int start = firstToken.SpanStart;

            SyntaxNode node = firstToken.Parent;

            while (node?.SpanStart == start)
            {
                if (kind == node.Kind()
                    && node.IsParentKind(SyntaxKind.SimpleMemberAccessExpression, SyntaxKind.ElementAccessExpression)
                    && SyntaxComparer.AreEquivalent(expressionToFind, node))
                {
                    return (ExpressionSyntax)node;
                }

                node = node.Parent;
            }

            return null;
        }

        private static bool ValidateRightExpression(ExpressionSyntax expression, SemanticModel semanticModel, CancellationToken cancellationToken)
        {
            switch (expression.Kind())
            {
                case SyntaxKind.LessThanExpression:
                case SyntaxKind.GreaterThanExpression:
                case SyntaxKind.LessThanOrEqualExpression:
                case SyntaxKind.GreaterThanOrEqualExpression:
                case SyntaxKind.EqualsExpression:
                    {
                        return ((BinaryExpressionSyntax)expression)
                            .Right?
                            .WalkDownParentheses()
                            .HasConstantNonNullValue(semanticModel, cancellationToken) == true;
                    }
                case SyntaxKind.NotEqualsExpression:
                    {
                        return ((BinaryExpressionSyntax)expression)
                            .Right?
                            .WalkDownParentheses()
                            .IsKind(SyntaxKind.NullLiteralExpression) == true;
                    }
                case SyntaxKind.SimpleMemberAccessExpression:
                case SyntaxKind.InvocationExpression:
                case SyntaxKind.ElementAccessExpression:
                case SyntaxKind.LogicalNotExpression:
                case SyntaxKind.IsExpression:
                case SyntaxKind.IsPatternExpression:
                case SyntaxKind.AsExpression:
                case SyntaxKind.LogicalAndExpression:
                    {
                        return true;
                    }
                default:
                    {
                        return false;
                    }
            }
        }

        private static bool HasConstantNonNullValue(this ExpressionSyntax expression, SemanticModel semanticModel, CancellationToken cancellationToken)
        {
            Optional<object> optional = semanticModel.GetConstantValue(expression, cancellationToken);

            return optional.HasValue
                && optional.Value != null;
        }

        public static Task<Document> RefactorAsync(
            Document document,
            BinaryExpressionSyntax logicalAnd,
            CancellationToken cancellationToken)
        {
            ExpressionSyntax newNode = CreateExpressionWithConditionalAccess(logicalAnd)
                .WithLeadingTrivia(logicalAnd.GetLeadingTrivia())
                .WithFormatterAnnotation()
                .Parenthesize();

            return document.ReplaceNodeAsync(logicalAnd, newNode, cancellationToken);
        }

        private static ExpressionSyntax CreateExpressionWithConditionalAccess(BinaryExpressionSyntax logicalAnd)
        {
            ExpressionSyntax expression = FindExpressionCheckedForNull(logicalAnd);

            ExpressionSyntax right = logicalAnd.Right?.WalkDownParentheses();

            ExpressionSyntax expression2 = FindExpressionThatCanBeConditionallyAccessed(
                expression,
                right);

            SyntaxKind kind = right.Kind();

            if (kind == SyntaxKind.LogicalNotExpression)
            {
                var logicalNot = (PrefixUnaryExpressionSyntax)right;
                ExpressionSyntax operand = logicalNot.Operand;

                string s = operand.ToFullString();

                int length = expression2.Span.End - operand.FullSpan.Start;
                int trailingLength = operand.GetTrailingTrivia().Span.Length;

                var sb = new StringBuilder();
                sb.Append(s, 0, length);
                sb.Append("?");
                sb.Append(s, length, s.Length - length - trailingLength);
                sb.Append(" == false");
                sb.Append(s, s.Length - trailingLength, trailingLength);

                return SyntaxFactory.ParseExpression(sb.ToString());
            }
            else
            {
                string s = right.ToFullString();

                int length = expression2.Span.End - right.FullSpan.Start;
                int trailingLength = right.GetTrailingTrivia().Span.Length;

                var sb = new StringBuilder();
                sb.Append(s, 0, length);
                sb.Append("?");
                sb.Append(s, length, s.Length - length - trailingLength);

                switch (kind)
                {
                    case SyntaxKind.LogicalOrExpression:
                    case SyntaxKind.LogicalAndExpression:
                    case SyntaxKind.BitwiseOrExpression:
                    case SyntaxKind.BitwiseAndExpression:
                    case SyntaxKind.ExclusiveOrExpression:
                    case SyntaxKind.EqualsExpression:
                    case SyntaxKind.NotEqualsExpression:
                    case SyntaxKind.LessThanExpression:
                    case SyntaxKind.LessThanOrEqualExpression:
                    case SyntaxKind.GreaterThanExpression:
                    case SyntaxKind.GreaterThanOrEqualExpression:
                    case SyntaxKind.IsExpression:
                    case SyntaxKind.AsExpression:
                    case SyntaxKind.IsPatternExpression:
                        break;
                    default:
                        {
                            sb.Append(" == true");
                            break;
                        }
                }

                sb.Append(s, s.Length - trailingLength, trailingLength);

                return SyntaxFactory.ParseExpression(sb.ToString());
            }
        }

        public static Task<Document> RefactorAsync(
            Document document,
            IfStatementSyntax ifStatement,
            CancellationToken cancellationToken)
        {
            var statement = (ExpressionStatementSyntax)ifStatement.GetSingleStatementOrDefault();

            MemberInvocationStatementInfo memberInvocation = SyntaxInfo.MemberInvocationStatementInfo(statement);

            int insertIndex = memberInvocation.Expression.Span.End - statement.FullSpan.Start;
            StatementSyntax newStatement = SyntaxFactory.ParseStatement(statement.ToFullString().Insert(insertIndex, "?"));

            IEnumerable<SyntaxTrivia> leading = ifStatement.DescendantTrivia(TextSpan.FromBounds(ifStatement.SpanStart, statement.SpanStart));

            newStatement = (leading.All(f => f.IsWhitespaceOrEndOfLineTrivia()))
                ? newStatement.WithLeadingTrivia(ifStatement.GetLeadingTrivia())
                : newStatement.WithLeadingTrivia(ifStatement.GetLeadingTrivia().Concat(leading));

            IEnumerable<SyntaxTrivia> trailing = ifStatement.DescendantTrivia(TextSpan.FromBounds(statement.Span.End, ifStatement.Span.End));

            newStatement = (leading.All(f => f.IsWhitespaceOrEndOfLineTrivia()))
                ? newStatement.WithTrailingTrivia(ifStatement.GetTrailingTrivia())
                : newStatement.WithTrailingTrivia(trailing.Concat(ifStatement.GetTrailingTrivia()));

            return document.ReplaceNodeAsync(ifStatement, newStatement, cancellationToken);
        }
<<<<<<< HEAD

        public static async Task<Document> RefactorAsync(
            Document document,
            ConditionalExpressionSyntax conditionalExpression,
            CancellationToken cancellationToken)
        {
            ConditionalExpressionInfo info = SyntaxInfo.ConditionalExpressionInfo(conditionalExpression);

            SemanticModel semanticModel = await document.GetSemanticModelAsync().ConfigureAwait(false);

            NullCheckExpressionInfo nullCheck = SyntaxInfo.NullCheckExpressionInfo(info.Condition, semanticModel: semanticModel, cancellationToken: cancellationToken);

            ExpressionSyntax whenNotNull = (nullCheck.IsCheckingNotNull)
                ? info.WhenTrue
                : info.WhenFalse;

            ExpressionSyntax whenNull = (nullCheck.IsCheckingNull)
                ? info.WhenTrue
                : info.WhenFalse;

            ExpressionSyntax expression = FindExpressionThatCanBeConditionallyAccessed(nullCheck.Expression, whenNotNull);

            ExpressionSyntax newNode;

            if (expression.Parent == whenNotNull
                && whenNotNull.IsKind(SyntaxKind.SimpleMemberAccessExpression)
                && SemanticUtilities.IsPropertyOfNullableOfT(whenNotNull, "Value", semanticModel, cancellationToken))
            {
                newNode = expression;
            }
            else
            {
                newNode = SyntaxFactory.ParseExpression(whenNotNull.ToString().Insert(expression.Span.End - whenNotNull.SpanStart, "?"));
            }

            if (!semanticModel.GetTypeSymbol(whenNotNull, cancellationToken).IsReferenceType)
                newNode = CSharpFactory.CoalesceExpression(newNode.Parenthesize(), whenNull.Parenthesize());

            newNode = newNode
                .WithTriviaFrom(conditionalExpression)
                .Parenthesize();

            return await document.ReplaceNodeAsync(conditionalExpression, newNode, cancellationToken).ConfigureAwait(false);
        }
=======
>>>>>>> 5c1a8ed7
    }
}<|MERGE_RESOLUTION|>--- conflicted
+++ resolved
@@ -27,15 +27,9 @@
                 NullCheckExpressionInfo nullCheck = SyntaxInfo.NullCheckExpressionInfo(ifStatement.Condition, allowedKinds: NullCheckKind.NotEqualsToNull);
                 if (nullCheck.Success)
                 {
-<<<<<<< HEAD
                     MemberInvocationStatementInfo memberInvocation = SyntaxInfo.MemberInvocationStatementInfo(ifStatement.GetSingleStatementOrDefault());
                     if (memberInvocation.Success
-                        && nullCheck.Expression.IsEquivalentTo(memberInvocation.Expression, topLevel: false)
-=======
-                    MemberInvocationStatement memberInvocation;
-                    if (MemberInvocationStatement.TryCreate(ifStatement.GetSingleStatementOrDefault(), out memberInvocation)
-                        && SyntaxComparer.AreEquivalent(notEqualsToNull.Left, memberInvocation.Expression)
->>>>>>> 5c1a8ed7
+                        && SyntaxComparer.AreEquivalent(nullCheck.Expression, memberInvocation.Expression)
                         && !ifStatement.IsInExpressionTree(expressionType, context.SemanticModel, context.CancellationToken)
                         && !ifStatement.SpanContainsDirectives())
                     {
@@ -76,56 +70,6 @@
             }
         }
 
-<<<<<<< HEAD
-        public static void AnalyzeConditionalExpression(SyntaxNodeAnalysisContext context, INamedTypeSymbol expressionType)
-        {
-            if (context.Node.SpanContainsDirectives())
-                return;
-
-            ConditionalExpressionInfo conditionalExpressionInfo = SyntaxInfo.ConditionalExpressionInfo((ConditionalExpressionSyntax)context.Node);
-
-            SemanticModel semanticModel = context.SemanticModel;
-            CancellationToken cancellationToken = context.CancellationToken;
-
-            NullCheckExpressionInfo nullCheck = SyntaxInfo.NullCheckExpressionInfo(conditionalExpressionInfo.Condition, semanticModel: semanticModel, cancellationToken: cancellationToken);
-            if (nullCheck.Success)
-            {
-                ExpressionSyntax whenNotNull = (nullCheck.IsCheckingNotNull)
-                    ? conditionalExpressionInfo.WhenTrue
-                    : conditionalExpressionInfo.WhenFalse;
-
-                if (whenNotNull.IsKind(
-                        SyntaxKind.SimpleMemberAccessExpression,
-                        SyntaxKind.ElementAccessExpression,
-                        SyntaxKind.ConditionalAccessExpression,
-                        SyntaxKind.InvocationExpression)
-                        && semanticModel.GetTypeSymbol(nullCheck.Expression, cancellationToken)?.IsReferenceTypeOrNullableType() == true
-                    && !ContainsOutArgumentWithLocal(whenNotNull, semanticModel, cancellationToken))
-                {
-                    ExpressionSyntax expression = FindExpressionThatCanBeConditionallyAccessed(nullCheck.Expression, whenNotNull);
-
-                    if (expression != null)
-                    {
-                        ExpressionSyntax whenNull = (nullCheck.IsCheckingNull)
-                            ? conditionalExpressionInfo.WhenTrue
-                            : conditionalExpressionInfo.WhenFalse;
-
-                        ITypeSymbol typeSymbol = semanticModel.GetTypeSymbol(whenNotNull, cancellationToken);
-
-                        if (semanticModel.IsDefaultValue(typeSymbol, whenNull, cancellationToken)
-                            && !conditionalExpressionInfo.ConditionalExpression.IsInExpressionTree(expressionType, semanticModel, cancellationToken))
-                        {
-                            context.ReportDiagnostic(
-                                DiagnosticDescriptors.UseConditionalAccessInsteadOfConditionalExpression,
-                                conditionalExpressionInfo.ConditionalExpression);
-                        }
-                    }
-                }
-            }
-        }
-
-=======
->>>>>>> 5c1a8ed7
         private static ExpressionSyntax FindExpressionCheckedForNull(BinaryExpressionSyntax logicalAndExpression)
         {
             ExpressionSyntax left = logicalAndExpression.Left?.WalkDownParentheses();
@@ -329,52 +273,5 @@
 
             return document.ReplaceNodeAsync(ifStatement, newStatement, cancellationToken);
         }
-<<<<<<< HEAD
-
-        public static async Task<Document> RefactorAsync(
-            Document document,
-            ConditionalExpressionSyntax conditionalExpression,
-            CancellationToken cancellationToken)
-        {
-            ConditionalExpressionInfo info = SyntaxInfo.ConditionalExpressionInfo(conditionalExpression);
-
-            SemanticModel semanticModel = await document.GetSemanticModelAsync().ConfigureAwait(false);
-
-            NullCheckExpressionInfo nullCheck = SyntaxInfo.NullCheckExpressionInfo(info.Condition, semanticModel: semanticModel, cancellationToken: cancellationToken);
-
-            ExpressionSyntax whenNotNull = (nullCheck.IsCheckingNotNull)
-                ? info.WhenTrue
-                : info.WhenFalse;
-
-            ExpressionSyntax whenNull = (nullCheck.IsCheckingNull)
-                ? info.WhenTrue
-                : info.WhenFalse;
-
-            ExpressionSyntax expression = FindExpressionThatCanBeConditionallyAccessed(nullCheck.Expression, whenNotNull);
-
-            ExpressionSyntax newNode;
-
-            if (expression.Parent == whenNotNull
-                && whenNotNull.IsKind(SyntaxKind.SimpleMemberAccessExpression)
-                && SemanticUtilities.IsPropertyOfNullableOfT(whenNotNull, "Value", semanticModel, cancellationToken))
-            {
-                newNode = expression;
-            }
-            else
-            {
-                newNode = SyntaxFactory.ParseExpression(whenNotNull.ToString().Insert(expression.Span.End - whenNotNull.SpanStart, "?"));
-            }
-
-            if (!semanticModel.GetTypeSymbol(whenNotNull, cancellationToken).IsReferenceType)
-                newNode = CSharpFactory.CoalesceExpression(newNode.Parenthesize(), whenNull.Parenthesize());
-
-            newNode = newNode
-                .WithTriviaFrom(conditionalExpression)
-                .Parenthesize();
-
-            return await document.ReplaceNodeAsync(conditionalExpression, newNode, cancellationToken).ConfigureAwait(false);
-        }
-=======
->>>>>>> 5c1a8ed7
     }
 }