﻿<h3>Introduction</h3>

<p>
    A collection of 180+ analyzers and 180+ refactorings for C#, powered by Roslyn.
</p>

<h3>Links</h3>

<ul>
    <li>
        <a href="http://github.com/JosefPihrt/Roslynator">Project Website</a>
    </li>  
    <li>
        <a href="http://github.com/JosefPihrt/Roslynator/blob/master/source/Analyzers/README.md">List of Analyzers</a>
    </li>  
    <li>
        <a href="http://github.com/JosefPihrt/Roslynator/blob/master/source/Refactorings/README.md">List of Refactorings</a>
    </li>  
    <li>
<<<<<<< HEAD
        <a href="http://github.com/JosefPihrt/Roslynator/blob/master/source/CodeFixes/README.md">List of Code Fixes (that fix compiler diagnostics (like 'CS0001'))</a>
=======
        <a href="http://github.com/JosefPihrt/Roslynator/blob/master/source/CodeFixes/README.md">List of Code Fixes (that fix compiler diagnostics (like CS0000))</a>
>>>>>>> b5c74c58
    </li>  
    <li>
        <a href="http://github.com/JosefPihrt/Roslynator/blob/master/ChangeLog.md">Release Notes</a>
    </li>  
</ul>

<h3>List of Related Products</h3>

<ul>
    <li>
        <a href="http://visualstudiogallery.msdn.microsoft.com/e83c5e41-92c5-42a3-80cc-e0720c621b5e">Roslynator</a>
<<<<<<< HEAD
        <span> - Extension for Visual Studio 2015 that contains analyzers, refactorings and code fixes for CS.</span>
    </li>  
    <li>
        <a href="http://marketplace.visualstudio.com/items?itemName=josefpihrt.Roslynator2017">Roslynator 2017</a>
        <span> - Extension for Visual Studio 2017 that contains analyzers, refactorings and code fixes for CS.</span>
    </li>  
    <li>
        <a href="http://visualstudiogallery.msdn.microsoft.com/a9a2b4bc-70da-437d-9ab7-b6b8e7d76cd9">Roslynator Refactorings</a>
        <span> - Extension for Visual Studio 2015 that contains refactorings and code fixes for CS.</span>
    </li>  
    <li>
        <a href="http://marketplace.visualstudio.com/items?itemName=josefpihrt.RoslynatorRefactorings2017">Roslynator Refactorings 2017</a>
        <span> - Extension for Visual Studio 2017 that contains refactorings and code fixes for CS.</span>
=======
        <span> - Extension for Visual Studio 2015 that contains analyzers, refactorings and code fixes for compiler diagnostics.</span>
    </li>  
    <li>
        <a href="http://marketplace.visualstudio.com/items?itemName=josefpihrt.Roslynator2017">Roslynator 2017</a>
        <span> - Extension for Visual Studio 2017 that contains analyzers, refactorings and code fixes for compiler diagnostics.</span>
    </li>  
    <li>
        <a href="http://visualstudiogallery.msdn.microsoft.com/a9a2b4bc-70da-437d-9ab7-b6b8e7d76cd9">Roslynator Refactorings</a>
        <span> - Extension for Visual Studio 2015 that contains refactorings and code fixes for compiler diagnostics.</span>
    </li>  
    <li>
        <a href="http://marketplace.visualstudio.com/items?itemName=josefpihrt.RoslynatorRefactorings2017">Roslynator Refactorings 2017</a>
        <span> - Extension for Visual Studio 2017 that contains refactorings and code fixes for compiler diagnostics.</span>
>>>>>>> b5c74c58
    </li>  
    <li>
        <a href="http://www.nuget.org/packages/Roslynator.Analyzers">Roslynator.Analyzers</a>
        <span> - NuGet package that contains only analyzers.</span>
        <span> - This package supersedes package CSharpAnalyzers.</span>
        <span> - This package cannot be used with Visual Studio 2015.</span>
    </li>  
    <li>
        <a href="http://www.nuget.org/packages/CSharpAnalyzers">CSharpAnalyzers</a>
        <span> - NuGet package that contains only analyzers.</span>
    </li>  
</ul>

<h3>Configuration</h3>

<ul>
    <li>
        <a href="http://github.com/JosefPihrt/Roslynator/blob/master/docs/HowToConfigureAnalyzers.md">How to Configure Analyzers</a>
    </li>  
    <li>
        <a href="http://github.com/JosefPihrt/Roslynator/blob/master/docs/HowToConfigureRefactorings.md">How to Configure Refactorings</a>
    </li>  
</ul><|MERGE_RESOLUTION|>--- conflicted
+++ resolved
@@ -17,11 +17,7 @@
         <a href="http://github.com/JosefPihrt/Roslynator/blob/master/source/Refactorings/README.md">List of Refactorings</a>
     </li>  
     <li>
-<<<<<<< HEAD
-        <a href="http://github.com/JosefPihrt/Roslynator/blob/master/source/CodeFixes/README.md">List of Code Fixes (that fix compiler diagnostics (like 'CS0001'))</a>
-=======
         <a href="http://github.com/JosefPihrt/Roslynator/blob/master/source/CodeFixes/README.md">List of Code Fixes (that fix compiler diagnostics (like CS0000))</a>
->>>>>>> b5c74c58
     </li>  
     <li>
         <a href="http://github.com/JosefPihrt/Roslynator/blob/master/ChangeLog.md">Release Notes</a>
@@ -33,21 +29,6 @@
 <ul>
     <li>
         <a href="http://visualstudiogallery.msdn.microsoft.com/e83c5e41-92c5-42a3-80cc-e0720c621b5e">Roslynator</a>
-<<<<<<< HEAD
-        <span> - Extension for Visual Studio 2015 that contains analyzers, refactorings and code fixes for CS.</span>
-    </li>  
-    <li>
-        <a href="http://marketplace.visualstudio.com/items?itemName=josefpihrt.Roslynator2017">Roslynator 2017</a>
-        <span> - Extension for Visual Studio 2017 that contains analyzers, refactorings and code fixes for CS.</span>
-    </li>  
-    <li>
-        <a href="http://visualstudiogallery.msdn.microsoft.com/a9a2b4bc-70da-437d-9ab7-b6b8e7d76cd9">Roslynator Refactorings</a>
-        <span> - Extension for Visual Studio 2015 that contains refactorings and code fixes for CS.</span>
-    </li>  
-    <li>
-        <a href="http://marketplace.visualstudio.com/items?itemName=josefpihrt.RoslynatorRefactorings2017">Roslynator Refactorings 2017</a>
-        <span> - Extension for Visual Studio 2017 that contains refactorings and code fixes for CS.</span>
-=======
         <span> - Extension for Visual Studio 2015 that contains analyzers, refactorings and code fixes for compiler diagnostics.</span>
     </li>  
     <li>
@@ -61,7 +42,6 @@
     <li>
         <a href="http://marketplace.visualstudio.com/items?itemName=josefpihrt.RoslynatorRefactorings2017">Roslynator Refactorings 2017</a>
         <span> - Extension for Visual Studio 2017 that contains refactorings and code fixes for compiler diagnostics.</span>
->>>>>>> b5c74c58
     </li>  
     <li>
         <a href="http://www.nuget.org/packages/Roslynator.Analyzers">Roslynator.Analyzers</a>
